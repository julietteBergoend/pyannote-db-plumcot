# coding: utf-8
"""
Usage:
asr.py run <protocol> <model> <scorer> [--subset=<subset>]
asr.py evaluate <protocol> [--subset=<subset>]

<protocol>        pyannote Protocol, e.g. 'GameOfThrones.SpeakerDiarization.0'
<model>           path to deepspeech model, e.g. /path/to/deepspeech-0.7.3-models.pbmm
<scorer>          path to deepspeech score, e.g. /path/to/deepspeech-0.7.3-models.scorer
--subset=<subset> Serie subset, defaults to 'test'.
"""

import re
import wave
from pathlib import Path

import numpy as np
from deepspeech import Model
from docopt import docopt
from pyannote.database import get_protocol, FileFinder
from spacy.gold import align
from tqdm import tqdm

import Plumcot as PC

DATA_PATH = Path(PC.__file__).parent / 'data'

# same as string.punctuation without "'"
PUNCTUATION = '!"#$%&()*+,-./:;<=>?@[\\]^_`{|}~'


def run(subset, output_path, model):
    for current_file in subset:
        fin = wave.open(str(current_file['audio']), 'rb')
        audio = np.frombuffer(fin.readframes(fin.getnframes()), np.int16)
        fin.close()
        output = model.stt(audio)
        with open(str(output_path / current_file['uri']) + '.txt', 'w') as file:
            file.write(output)


def levenshtein(a, b):
    """Calculates the Levenshtein distance between a and b.
    
    Returns
    -------
    cost: int
        Levenshtein distance
    insertions: int
        Number of insertions + subtitutions
    deletions: int
        Number of deletions + subtitutions
    """
    cost, a2b, b2a, _, _, = align(a, b)
    insertions = len((b2a<0).nonzero()[0])
    deletions = len((a2b<0).nonzero()[0])
    return cost, insertions, deletions


def evaluate(subset, output_path):
    CER, WER, IR, DR = [], [], [], []
    print("uri & CER & WER & IR & DR\\\\")
    for current_file in subset:
        uri = current_file['uri']
        # A. load hypothesis
        with open(str(output_path / uri) + '.txt', 'r') as file:
            hypothesis = file.read()

        # B. load and post-process ground-truth transcription
        transcription = current_file['transcription'].text
        # 1. lower-case
        transcription = transcription.lower()
        # 2. strip all punctuation except for "'"
        transcription = transcription.translate(str.maketrans('', '', PUNCTUATION))
        # 3. remove extra whitespaces
        transcription = re.sub(' +', ' ', transcription)
<<<<<<< HEAD
        
        cer = levenshtein(transcription, hypothesis)[0] / len(transcription)
        cost, insertions, deletions = levenshtein(transcription.split(), hypothesis.split())
        wer = cost / len(transcription.split())
        insertion_rate = insertions / len(hypothesis.split())
        deletion_rate = deletions / len(transcription.split())
        print(f"{uri} & {cer*100:.2f} & {wer*100:.2f} & {insertion_rate*100:.2f} & {deletion_rate*100:.2f}\\\\")
        CER.append(cer)
        WER.append(wer)
        IR.append(insertion_rate)
        DR.append(deletion_rate)
    print('TOTAL', end = " & ")
    for metric in [CER, WER, IR, DR]:
=======

        cer = levenshtein(transcription, hypothesis) / len(transcription)
        wer = levenshtein(transcription.split(), hypothesis.split()) / len(
            transcription.split())
        print(f"{uri} & {cer * 100:.2f} & {wer * 100:.2f} \\\\")
        CER.append(cer)
        WER.append(wer)
    print('TOTAL', end=" & ")
    for metric in [CER, WER]:
>>>>>>> d37a67ba
        mean, std = np.mean(metric), np.std(metric)
        print(f'{mean * 100:.2f} $\\pm$ {std * 100:.2f}', end=" & ")


if __name__ == '__main__':
    args = docopt(__doc__)

    preprocessors = {'audio': FileFinder()}
    subset_name = args['--subset'] if args['--subset'] else 'test'
    protocol_name = args['<protocol>']
    protocol = get_protocol(protocol_name, preprocessors=preprocessors)
    serie, _, _ = protocol_name.split('.')
    output_path = DATA_PATH / serie / 'experiments' / 'ASR'
    output_path.mkdir(parents=True, exist_ok=True)

    subset = tqdm(getattr(protocol, subset_name)())
    if args['run']:
        model_path = args['<model>']
        model = Model(model_path)
        model.enableExternalScorer(args['<scorer>'])
        print(
            f"Running {model_path} on {subset_name} subset of {protocol_name} protocol.")
        run(subset, output_path, model)
    if args['evaluate']:
        evaluate(subset, output_path)<|MERGE_RESOLUTION|>--- conflicted
+++ resolved
@@ -74,7 +74,6 @@
         transcription = transcription.translate(str.maketrans('', '', PUNCTUATION))
         # 3. remove extra whitespaces
         transcription = re.sub(' +', ' ', transcription)
-<<<<<<< HEAD
         
         cer = levenshtein(transcription, hypothesis)[0] / len(transcription)
         cost, insertions, deletions = levenshtein(transcription.split(), hypothesis.split())
@@ -88,17 +87,6 @@
         DR.append(deletion_rate)
     print('TOTAL', end = " & ")
     for metric in [CER, WER, IR, DR]:
-=======
-
-        cer = levenshtein(transcription, hypothesis) / len(transcription)
-        wer = levenshtein(transcription.split(), hypothesis.split()) / len(
-            transcription.split())
-        print(f"{uri} & {cer * 100:.2f} & {wer * 100:.2f} \\\\")
-        CER.append(cer)
-        WER.append(wer)
-    print('TOTAL', end=" & ")
-    for metric in [CER, WER]:
->>>>>>> d37a67ba
         mean, std = np.mean(metric), np.std(metric)
         print(f'{mean * 100:.2f} $\\pm$ {std * 100:.2f}', end=" & ")
 
