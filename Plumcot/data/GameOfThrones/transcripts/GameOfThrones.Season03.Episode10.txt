--- conflicted
+++ resolved
@@ -258,13 +258,8 @@
 cersei_lannister So she can have some happiness in her life.
 tyrion_lannister You have children. How happy would you say you are?
 cersei_lannister Not very. But if it weren't for my children, I'd have thrown myself from the highest window in the Red Keep. They're the reason I'm alive.
-<<<<<<< HEAD
-tyrion_lannister Even joffrey_baratheon_greyjoy?
-cersei_lannister Even joffrey_baratheon_greyjoy. He was all I had once. Before Myrcella was born. I used to spend hours looking at him. His wisps of hair. His tiny little hands and feet. He was such a jolly little fellow. You always hear the terrible ones were terrible babies. 'We should have known. Even then we should have known.' It's nonsense. Whenever he was with me, he was happy. And no one can take that away from me, not even
-=======
 tyrion_lannister Even Joffrey Baratheon?
-cersei_lannister Even Joffrey. He was all I had once. Before Myrcella was born. I used to spend hours looking at him. His wisps of hair. His tiny little hands and feet. He was such a jolly little fellow. You always hear the terrible ones were terrible babies. 'We should have known. Even then we should have known.' It's nonsense. Whenever he was with me, he was happy. And no one can take that away from me, not even 
->>>>>>> 9deae688
+cersei_lannister Even Joffrey. He was all I had once. Before Myrcella was born. I used to spend hours looking at him. His wisps of hair. His tiny little hands and feet. He was such a jolly little fellow. You always hear the terrible ones were terrible babies. 'We should have known. Even then we should have known.' It's nonsense. Whenever he was with me, he was happy. And no one can take that away from me, not even
 joffrey_baratheon how it feels to have someone. Someone of your own.
 tyrion_lannister How long does it go on?
 cersei_lannister Until we've dealt with all our enemies.
