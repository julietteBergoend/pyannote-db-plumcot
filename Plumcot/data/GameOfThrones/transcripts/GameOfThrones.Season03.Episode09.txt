--- conflicted
+++ resolved
@@ -4,11 +4,7 @@
 robb_stark If we take Tywin's castle from him, the lords of Westeros will realize he's not invincible.  Take his home, take his gold, take his power.
 catelyn_stark Why are you telling me?
 robb_stark You begged me not to send Theon to negotiate with his father and I ignored your advice.
-<<<<<<< HEAD
-robb_stark Now Winterfell is burned to the ground.  The North is overrun with Ironborn and bran_stark and rickon_stark are gone.
-=======
 robb_stark Now Winterfell is burned to the ground.  The North is overrun with Ironborn and Bran  and Rickon  are gone.
->>>>>>> 032bbd2a
 robb_stark So, Casterly Rock?  I'm asking your advice.
 catelyn_stark We have enough men?
 robb_stark If walder Frey cooperates.
@@ -53,40 +49,14 @@
 grey_worm I trust him.
 daenerys_targaryen again] You leave tonight.
 jorah_mormont Very good.  We'll prepare.
-<<<<<<< HEAD
-barristan_selmy Ser jorah_mormont.  You can use an extra sword.
-jorah_mormont You're the Queensguard, Ser barristan_selmy.  Your place is by the Queen.  If we are truly her loyal servants, we'll do whatever needs to be done.  No matter the cost, no matter our pride.
-=======
 barristan_selmy Ser Jorah .  You can use an extra sword.
 jorah_mormont You're the Queensguard, Ser Barristan.  Your place is by the Queen.  If we are truly her loyal servants, we'll do whatever needs to be done.  No matter the cost, no matter our pride.
->>>>>>> 032bbd2a
 samwell_tarly We're west of Castle Black, but the Nightfort's closest to us.  It was the first castle on the Wall. The Watch abandoned it during the reign of King Jaehaerys I.  Too big, impossible to maintain.  Other than Castle Black itself, the Nightfort's the perfect castle for us.  It's got a secret sally port, the Black Gate, as old as the Wall itself.  No one's used it for centuries, most likely.  It leads through the Wall right down into the Nightfort, if no one knows how to find it, which, it just so happens I do.
 gilly How do you know all that?
 samwell_tarly I read about it in a very old book.
 gilly You know all that from staring at marks on paper?
 samwell_tarly Yes.
 gilly You're like a wizard.
-<<<<<<< HEAD
-gilly Our father used to tell us that no wildling ever looked upon the Wall and lived. Here we are. Alive.
-sandor_clegane Remember what happens to children who run. I'm your father and I'll do the talking.
-hog_farmer The roads have gone right to hell, haven't they? Cracked three spokes this morning.
-sandor_clegane Need a hand?
-hog_farmer Need about eight hands.
-hog_farmer Got to get this salt pork to The Twins in time for the wedding.
-hog_farmer Many thanks.
-arya_stark Don't! Don't kill him.
-sandor_clegane Dead rats don't squeak.
-arya_stark You're so dangerous, aren't you? Saying scary things to little girls. Killing little boys and old people. A real hard man you are.
-sandor_clegane More than anyone you know.
-arya_stark You're wrong. I know a killer. A real killer.
-sandor_clegane That so?
-arya_stark You'd be like a kitten to him. He'd kill you with his little finger.
-sandor_clegane That him?
-arya_stark No.
-sandor_clegane Good.
-arya_stark Don't kill him! Please. Please don't.
-sandor_clegane You're very kind. Someday it'll get you killed.
-=======
 gilly Our father used to tell us that no wildling ever looked upon the Wall and lived.  Here we are.  Alive.
 sandor_clegane Remember what happens to children who run.  I'm your father and I'll do the talking.
 pig_farmer The roads have gone right to hell, haven't they? Cracked three spokes this morning.
@@ -106,7 +76,6 @@
 sandor_clegane Good.
 arya_stark Don't kill him!  Please.  Please don't.
 sandor_clegane You're very kind.  Someday it'll get you killed.
->>>>>>> 032bbd2a
 osha Where are we?
 bran_stark The Gift, I think.  Brandon The Builder gave all this land south of the Wall to the Night’s Watch for their sustenance and support.  Maester Luwin taught me that.
 jojen_reed Doesn’t seem to be supporting anyone at the moment.
@@ -141,15 +110,6 @@
 arya_stark I know they’re still there.
 sandor_clegane You check every five minutes like you’re afraid they’re gonna move.
 arya_stark I’m not afraid.
-<<<<<<< HEAD
-sandor_clegane Of course you are. You’re almost there and you’re afraid you won’t make it. The closer you get, the worse the fear gets. No point in trying to hide behind that face. I know fear when I see it. Seen it a lot.
-arya_stark I knew fear when I saw it in you. You’re afraid of fire.
-arya_stark When Beric’s sword went up in flames, you looked like a scared little girl.
-arya_stark And I know why, too. I heard what your brother did to you. Pressed your face to the fire like you’re a nice juicy mutton chop.
-sandor_clegane That give you some ideas?
-arya_stark Might do.
-sandor_clegane Go ahead then. You might get away. Might even make it there on your own. They’re just over the river. The closest you’ve been to family since Ilyn Payne snipped your daddy’s neck.
-=======
 sandor_clegane Of course you are.  You’re almost there and you’re afraid you won’t make it.  The closer you get, the worse the fear gets.  No point in trying to hide behind that face.  I know fear when I see it.  Seen it a lot.
 arya_stark I knew fear when I saw it in you.  You’re afraid of fire.
 arya_stark When Beric’s sword went up in flames, you looked like a scared little girl.
@@ -157,7 +117,6 @@
 sandor_clegane That give you some ideas?
 arya_stark Might do.
 sandor_clegane Go ahead then.  You might get away.  Might even make it there on your own.  They’re just over the river.  The closest you’ve been to family since Ilyn Payne snipped your daddy’s neck.
->>>>>>> 032bbd2a
 arya_stark Someday I’m gonna put a sword through your eye and out the back of your skull.
 bran_stark How are we going to get past the Wall?  My uncle said it’s 700 feet high.
 bran_stark How did you get past it?
@@ -197,13 +156,8 @@
 bran_stark Nothing.  I don’t know.
 rickon_stark What’s That?
 osha That’s a horse dying.
-<<<<<<< HEAD
-wildling_1#unknown#GameOfThrones.Season03.Episode09 Bring them over here.
-wildling_2#unknown#GameOfThrones.Season03.Episode09 That was the last of them. The rest are dead.
-=======
 wildling#unknown#GameOfThrones.Season03.Episode09 Bring them over here.
 wildling#unknown#GameOfThrones.Season03.Episode09 That was the last of them.  The rest are dead.
->>>>>>> 032bbd2a
 orell I heard shouting up there.
 tormund Thunder.
 orell I know the difference between shouting and thunder.
@@ -245,13 +199,8 @@
 roslin_frey Lord Edmure, I hope I’m not a disappointment to you.
 edmure_tully You’re a delight to me, my lady.
 septon You may now cloak the bride and bring her under your protection.
-<<<<<<< HEAD
-septon In the sight of the Seven, I hereby seal these two souls, binding them as one for eternity. Look upon each other and say the words.
-edmure_tully@roslin_frey Father, Smith, Warrior, Mother, Maiden, Crone, Stranger. I am hers from this day until the end of my days.
-=======
 septon In the sight of the Seven, I hereby seal these two souls, binding them as one for eternity.  Look upon each other and say the words.
 edmure_tully_&_roslin_frey Father, Smith, Warrior, Mother, Maiden, Crone, Stranger.  I am hers  and she is mine  from this day until the end of my days.
->>>>>>> 032bbd2a
 meera_reed Is that safe?
 osha They’re long gone.
 bran_stark You were right.  I can get inside Summer’s mind whenever I want.
@@ -310,21 +259,12 @@
 robb_stark Striking your king is an act of treason.
 talisa_stark No, don’t.  Don’t insult them.
 walder_frey Your Grace.
-<<<<<<< HEAD
-walder_frey The Septon has prayed his prayers, some words were said and Lord Edmure has wrapped my daughter in a cloak. But they are not yet man and wife. A sword needs a sheath . What does my sire say?
-everybody#unknown#GameOfThrones.Season03.Episode09 To bed! To bed! To bed!
-robb_stark If you think the time is right, Lord Walder, by all means, let us bed them.
-everybody#unknown#GameOfThrones.Season03.Episode09 To bed! To bed! To bed!
-edmure_tully Ho-ho! Careful now, ladies. Once you set that monster free, there’s no caging him again .
-everybody#unknown#GameOfThrones.Season03.Episode09 To bed! To bed! To bed!
-=======
 walder_frey The Septon has prayed his prayers, some words were said and Lord Edmure has wrapped my daughter in a cloak.  But they are not yet man and wife.  A sword needs a sheath . And a wedding needs a bedding .  What does my sire say?
 all@ To bed! To bed! To bed!
 robb_stark If you think the time is right, Lord Walder, by all means, let us bed them.
 all@ To bed! To bed! To bed!
 edmure_tully Ho-ho!  Careful now, ladies.  Once you set that monster free, there’s no caging him again .
 all@ To bed! To bed! To bed!
->>>>>>> 032bbd2a
 catelyn_stark Poor girl.
 roose_bolton Every bride suffers the same.  I’m sure you endured yours with grace.
 catelyn_stark Oh, Ned forbade it.  He said it wouldn’t be right if he broke a man’s jaw on our wedding night.
@@ -343,25 +283,15 @@
 sandor_clegane Got salt pork for the feast.
 frey_guard The feast is over.
 sandor_clegane It doesn’t sound like it’s over.
-<<<<<<< HEAD
-frey_guard If I tell you it’s over, it’s over. Turn this cart around and get the hell out of here.
-sandor_clegane Got pig’s feet, too .
-frey_guard Are you soft in the head? Turn this cart around!
-=======
 frey_guard If I tell you it’s over, it’s over.   Turn this cart around and get the hell out of here.
 sandor_clegane Got pig’s feet, too .
 frey_guard Are you soft in the head?  Turn this cart around!
->>>>>>> 032bbd2a
 walder_frey Your Grace.
 walder_frey I feel I’ve been remiss in my duties.
 walder_frey I’ve given you meat and wine and music but I haven’t shown you the hospitality you deserve.  My king has married and I owe my new queen a wedding gift.
 catelyn_stark Robb!
-<<<<<<< HEAD
-man_1#unknown#GameOfThrones.Season03.Episode09man_2#unknown#GameOfThrones.Season03.Episode09 Feast over yet, is it?
-=======
 man#unknown#GameOfThrones.Season03.Episode09 You ready to head home to Winterfell, eh?
 man#unknown#GameOfThrones.Season03.Episode09 Feast over yet, is it?
->>>>>>> 032bbd2a
 frey_man#unknown#GameOfThrones.Season03.Episode09 Aye, it’s over!
 sandor_clegane It’s too late.
 walder_frey The King in the North arises, heh heh.
