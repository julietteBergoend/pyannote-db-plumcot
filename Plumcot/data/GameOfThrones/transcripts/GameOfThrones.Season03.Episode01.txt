--- conflicted
+++ resolved
@@ -2,11 +2,7 @@
 samwell_tarlysamwell_tarly Brother?
 jeor_mormont Did you send the ravens?
 jeor_mormont Tarly, look at me. Did you send the ravens?
-<<<<<<< HEAD
-samwell_tarlyjeor_mormont That was your job. Your only job. We need to get back to the Wall. It's a long march. We know what's out there, but we have to make it, have to warn them or before winter's done, everyone you've ever known will be dead.
-=======
 jeor_mormont That was your job. Your only job. We need to get back to the Wall. It's a long march. We know what's out there, but we have to make it, have to warn them or before winter's done, everyone you've ever known will be dead.
->>>>>>> 032bbd2a
 ygritte First time you've seen a giant, JON SNOW?
 jon_snowygritte Well, don't stare too long. They're shy. When they stop being shy, they get angry. And when they're angry, I've seen them pound a man straight into the ground like a hammer on a nail.
 man#unknown#GameOfThrones.Season03.Episode01 Crow!
