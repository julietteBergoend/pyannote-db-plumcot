--- conflicted
+++ resolved
@@ -78,13 +78,8 @@
 ygritte It's you and me that matters to me and you. Don't ever betray me.
 jon_snow  I won't.
 ygritte 'Cause I'll cut your pretty cock right off and wear it 'round my neck.
-<<<<<<< HEAD
 tormund_giantsbane Sink your metal deep and make sure it holds before taking your next step. And if you fall, don't scream. You don't want that to be the last thing she remembers.
 arya_stark Joffrey. cersei_lannister. Ilyn Payne.
-=======
-tormund Sink your metal deep and make sure it holds before taking your next step. And if you fall, don't scream. You don't want that to be the last thing she remembers.
-arya_stark Joffrey. Cersei. Ilyn Payne.
->>>>>>> 9deae688
 anguy You're good. You're not as good as you think you are.
 arya_stark Face, tits, balls- I hit 'em right where I wanted to.
 anguy Aye, but you took your sweet time of it. You won't be fighting straw men, little lady. Show me your position.
