#IDE stuff
.ipynb_checkpoints/
.spyderworkspace

#old data, keep for ref locally
hard-alignment-anonymous/

#python stuff
__pycache__/
build/
dist/
pyannote.db.plumcot.egg-info/

#stuff necessary for forced-alignment
#see https://github.com/PaulLerner/Forced-Alignment
Plumcot/data/*/transcripts/*.anonymous
Plumcot/data/*/transcripts/*.brackets
Plumcot/data/*/transcripts-no_loc/*.brackets

#vrbs forced-alignment output
#see https://github.com/PaulLerner/Forced-Alignment
Plumcot/data/*/forced-alignment/*.xml
Plumcot/data/*/forced-alignment-no_loc/*.xml

#gecko compliant json file of forced-alignment
#see https://github.com/PaulLerner/Forced-Alignment
Plumcot/data/*/forced-alignment/*.json
Plumcot/data/*/forced-alignment-no_loc/*.json

#NFS
.nfs*

#images (jpg)
images/

#video (features)
video/

<<<<<<< HEAD
!*.manual.json
=======
#manually-corrected JSON files
!*.manual.json

# save files
*.save

# SWP files
*.swp
>>>>>>> 032bbd2a
<|MERGE_RESOLUTION|>--- conflicted
+++ resolved
@@ -36,9 +36,6 @@
 #video (features)
 video/
 
-<<<<<<< HEAD
-!*.manual.json
-=======
 #manually-corrected JSON files
 !*.manual.json
 
@@ -46,5 +43,4 @@
 *.save
 
 # SWP files
-*.swp
->>>>>>> 032bbd2a
+*.swp