--- conflicted
+++ resolved
@@ -48,12 +48,8 @@
     include_package_data=True,
     install_requires=[
         'pyannote.database >= 1.5.4',
-<<<<<<< HEAD
-        'affinegap'
-=======
         'affinegap',
         'termcolor'
->>>>>>> 032bbd2a
     ],
     classifiers=[
         "Development Status :: 4 - Beta",
